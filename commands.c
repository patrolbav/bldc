/*
	Copyright 2016 - 2019 Benjamin Vedder	benjamin@vedder.se

	This file is part of the VESC firmware.

	The VESC firmware is free software: you can redistribute it and/or modify
    it under the terms of the GNU General Public License as published by
    the Free Software Foundation, either version 3 of the License, or
    (at your option) any later version.

    The VESC firmware is distributed in the hope that it will be useful,
    but WITHOUT ANY WARRANTY; without even the implied warranty of
    MERCHANTABILITY or FITNESS FOR A PARTICULAR PURPOSE.  See the
    GNU General Public License for more details.

    You should have received a copy of the GNU General Public License
    along with this program.  If not, see <http://www.gnu.org/licenses/>.
 */

#include "commands.h"
#include "ch.h"
#include "hal.h"
#include "mc_interface.h"
#include "stm32f4xx_conf.h"
#include "servo_simple.h"
#include "buffer.h"
#include "terminal.h"
#include "hw.h"
#include "mcpwm.h"
#include "mcpwm_foc.h"
#include "mc_interface.h"
#include "app.h"
#include "timeout.h"
#include "servo_dec.h"
#include "comm_can.h"
#include "flash_helper.h"
#include "utils.h"
#include "packet.h"
#include "encoder.h"
#include "nrf_driver.h"
#include "gpdrive.h"
#include "confgenerator.h"
#include "imu.h"
#include "shutdown.h"
#if HAS_BLACKMAGIC
#include "bm_if.h"
#endif
#include "minilzo.h"
#include "mempools.h"

#include <math.h>
#include <string.h>
#include <stdarg.h>
#include <stdio.h>

// Threads
static THD_FUNCTION(blocking_thread, arg);
static THD_WORKING_AREA(blocking_thread_wa, 2048);
static thread_t *blocking_tp;

// Private variables
static uint8_t send_buffer_global[PACKET_MAX_PL_LEN];
static uint8_t blocking_thread_cmd_buffer[PACKET_MAX_PL_LEN];
static volatile unsigned int blocking_thread_cmd_len = 0;
static volatile bool is_blocking = false;
static volatile int blocking_thread_motor = 1;
static void(* volatile send_func)(unsigned char *data, unsigned int len) = 0;
static void(* volatile send_func_blocking)(unsigned char *data, unsigned int len) = 0;
static void(* volatile send_func_nrf)(unsigned char *data, unsigned int len) = 0;
static void(* volatile appdata_func)(unsigned char *data, unsigned int len) = 0;
static disp_pos_mode display_position_mode;
static mutex_t print_mutex;
static mutex_t send_buffer_mutex;
static mutex_t terminal_mutex;

void commands_init(void) {
	chMtxObjectInit(&print_mutex);
	chMtxObjectInit(&send_buffer_mutex);
	chMtxObjectInit(&terminal_mutex);
	chThdCreateStatic(blocking_thread_wa, sizeof(blocking_thread_wa), NORMALPRIO, blocking_thread, NULL);
}

/**
 * Send a packet using the set send function.
 *
 * @param data
 * The packet data.
 *
 * @param len
 * The data length.
 */
void commands_send_packet(unsigned char *data, unsigned int len) {
	if (send_func) {
		send_func(data, len);
	}
}

/**
 * Send a packet using the set NRF51 send function. The NRF51 send function
 * is set when the COMM_EXT_NRF_PRESENT and COMM_EXT_NRF_ESB_RX_DATA commands
 * are received, at which point the previous send function is restored. The
 * intention behind that is to make the NRF51-related communication only with
 * the interface that has an NRF51, and prevent the NRF51 communication from
 * interfering with other communication.
 *
 * @param data
 * The packet data.
 *
 * @param len
 * The data length.
 */
void commands_send_packet_nrf(unsigned char *data, unsigned int len) {
	if (send_func_nrf) {
		send_func_nrf(data, len);
	}
}

/**
 * Send data using the function last used by the blocking thread.
 *
 * @param data
 * The packet data.
 *
 * @param len
 * The data length.
 */
void commands_send_packet_last_blocking(unsigned char *data, unsigned int len) {
	if (send_func_blocking) {
		send_func_blocking(data, len);
	}
}

/**
 * Process a received buffer with commands and data.
 *
 * @param data
 * The buffer to process.
 *
 * @param len
 * The length of the buffer.
 */
void commands_process_packet(unsigned char *data, unsigned int len,
		void(*reply_func)(unsigned char *data, unsigned int len)) {

	if (!len) {
		return;
	}

	COMM_PACKET_ID packet_id;

	packet_id = data[0];
	data++;
	len--;

	// The NRF51 ESB implementation is treated like it has its own
	// independent communication interface.
	if (packet_id == COMM_EXT_NRF_PRESENT ||
			packet_id == COMM_EXT_NRF_ESB_RX_DATA) {
		send_func_nrf = reply_func;
	} else {
		send_func = reply_func;
	}

	// Avoid calling invalid function pointer if it is null.
	// commands_send_packet will make the check.
	if (!reply_func) {
		reply_func = commands_send_packet;
	}

	switch (packet_id) {
	case COMM_FW_VERSION: {
		int32_t ind = 0;
		uint8_t send_buffer[50];
		send_buffer[ind++] = COMM_FW_VERSION;
		send_buffer[ind++] = FW_VERSION_MAJOR;
		send_buffer[ind++] = FW_VERSION_MINOR;

		strcpy((char*)(send_buffer + ind), HW_NAME);
		ind += strlen(HW_NAME) + 1;

		memcpy(send_buffer + ind, STM32_UUID_8, 12);
		ind += 12;

		send_buffer[ind++] = app_get_configuration()->pairing_done;
		send_buffer[ind++] = FW_IS_TEST_BUILD;

		reply_func(send_buffer, ind);
	} break;

	case COMM_JUMP_TO_BOOTLOADER_ALL_CAN:
		data[-1] = COMM_JUMP_TO_BOOTLOADER;
		comm_can_send_buffer(255, data - 1, len + 1, 2);
		chThdSleepMilliseconds(100);
		/* Falls through. */
		/* no break */
	case COMM_JUMP_TO_BOOTLOADER:
		flash_helper_jump_to_bootloader();
		break;

	case COMM_ERASE_NEW_APP_ALL_CAN:
		if (nrf_driver_ext_nrf_running()) {
			nrf_driver_pause(6000);
		}

		data[-1] = COMM_ERASE_NEW_APP;
		comm_can_send_buffer(255, data - 1, len + 1, 2);
		chThdSleepMilliseconds(1500);
		/* Falls through. */
		/* no break */
	case COMM_ERASE_NEW_APP: {
		int32_t ind = 0;

		if (nrf_driver_ext_nrf_running()) {
			nrf_driver_pause(6000);
		}
		uint16_t flash_res = flash_helper_erase_new_app(buffer_get_uint32(data, &ind));

		ind = 0;
		uint8_t send_buffer[50];
		send_buffer[ind++] = COMM_ERASE_NEW_APP;
		send_buffer[ind++] = flash_res == FLASH_COMPLETE ? 1 : 0;
		reply_func(send_buffer, ind);
	} break;

	case COMM_WRITE_NEW_APP_DATA_ALL_CAN_LZO:
	case COMM_WRITE_NEW_APP_DATA_ALL_CAN:
		if (packet_id == COMM_WRITE_NEW_APP_DATA_ALL_CAN_LZO) {
			chMtxLock(&send_buffer_mutex);
			memcpy(send_buffer_global, data + 6, len - 6);
			int32_t ind = 4;
			lzo_uint decompressed_len = buffer_get_uint16(data, &ind);
			lzo1x_decompress_safe(send_buffer_global, len - 6, data + 4, &decompressed_len, NULL);
			chMtxUnlock(&send_buffer_mutex);
			len = decompressed_len + 4;
		}

		if (nrf_driver_ext_nrf_running()) {
			nrf_driver_pause(2000);
		}

		data[-1] = COMM_WRITE_NEW_APP_DATA;

		comm_can_send_buffer(255, data - 1, len + 1, 2);
		/* Falls through. */
		/* no break */
	case COMM_WRITE_NEW_APP_DATA_LZO:
	case COMM_WRITE_NEW_APP_DATA: {
		if (packet_id == COMM_WRITE_NEW_APP_DATA_LZO) {
			chMtxLock(&send_buffer_mutex);
			memcpy(send_buffer_global, data + 6, len - 6);
			int32_t ind = 4;
			lzo_uint decompressed_len = buffer_get_uint16(data, &ind);
			lzo1x_decompress_safe(send_buffer_global, len - 6, data + 4, &decompressed_len, NULL);
			chMtxUnlock(&send_buffer_mutex);
			len = decompressed_len + 4;
		}

		int32_t ind = 0;
		uint32_t new_app_offset = buffer_get_uint32(data, &ind);

		if (nrf_driver_ext_nrf_running()) {
			nrf_driver_pause(2000);
		}
		uint16_t flash_res = flash_helper_write_new_app_data(new_app_offset, data + ind, len - ind);

		SHUTDOWN_RESET();

		ind = 0;
		uint8_t send_buffer[50];
		send_buffer[ind++] = COMM_WRITE_NEW_APP_DATA;
		send_buffer[ind++] = flash_res == FLASH_COMPLETE ? 1 : 0;
		buffer_append_uint32(send_buffer, new_app_offset, &ind);
		reply_func(send_buffer, ind);
	} break;

	case COMM_GET_VALUES:
	case COMM_GET_VALUES_SELECTIVE: {
		int32_t ind = 0;
		chMtxLock(&send_buffer_mutex);
		uint8_t *send_buffer = send_buffer_global;
		send_buffer[ind++] = packet_id;

		uint32_t mask = 0xFFFFFFFF;
		if (packet_id == COMM_GET_VALUES_SELECTIVE) {
			int32_t ind2 = 0;
			mask = buffer_get_uint32(data, &ind2);
			buffer_append_uint32(send_buffer, mask, &ind);
		}

		if (mask & ((uint32_t)1 << 0)) {
			buffer_append_float16(send_buffer, mc_interface_temp_fet_filtered(), 1e1, &ind);
		}
		if (mask & ((uint32_t)1 << 1)) {
			buffer_append_float16(send_buffer, mc_interface_temp_motor_filtered(), 1e1, &ind);
		}
		if (mask & ((uint32_t)1 << 2)) {
			buffer_append_float32(send_buffer, mc_interface_read_reset_avg_motor_current(), 1e2, &ind);
		}
		if (mask & ((uint32_t)1 << 3)) {
			buffer_append_float32(send_buffer, mc_interface_read_reset_avg_input_current(), 1e2, &ind);
		}
		if (mask & ((uint32_t)1 << 4)) {
			buffer_append_float32(send_buffer, mc_interface_read_reset_avg_id(), 1e2, &ind);
		}
		if (mask & ((uint32_t)1 << 5)) {
			buffer_append_float32(send_buffer, mc_interface_read_reset_avg_iq(), 1e2, &ind);
		}
		if (mask & ((uint32_t)1 << 6)) {
			buffer_append_float16(send_buffer, mc_interface_get_duty_cycle_now(), 1e3, &ind);
		}
		if (mask & ((uint32_t)1 << 7)) {
			buffer_append_float32(send_buffer, mc_interface_get_rpm(), 1e0, &ind);
		}
		if (mask & ((uint32_t)1 << 8)) {
			buffer_append_float16(send_buffer, GET_INPUT_VOLTAGE(), 1e1, &ind);
		}
		if (mask & ((uint32_t)1 << 9)) {
			buffer_append_float32(send_buffer, mc_interface_get_amp_hours(false), 1e4, &ind);
		}
		if (mask & ((uint32_t)1 << 10)) {
			buffer_append_float32(send_buffer, mc_interface_get_amp_hours_charged(false), 1e4, &ind);
		}
		if (mask & ((uint32_t)1 << 11)) {
			buffer_append_float32(send_buffer, mc_interface_get_watt_hours(false), 1e4, &ind);
		}
		if (mask & ((uint32_t)1 << 12)) {
			buffer_append_float32(send_buffer, mc_interface_get_watt_hours_charged(false), 1e4, &ind);
		}
		if (mask & ((uint32_t)1 << 13)) {
			buffer_append_int32(send_buffer, mc_interface_get_tachometer_value(false), &ind);
		}
		if (mask & ((uint32_t)1 << 14)) {
			buffer_append_int32(send_buffer, mc_interface_get_tachometer_abs_value(false), &ind);
		}
		if (mask & ((uint32_t)1 << 15)) {
			send_buffer[ind++] = mc_interface_get_fault();
		}
		if (mask & ((uint32_t)1 << 16)) {
			buffer_append_float32(send_buffer, mc_interface_get_pid_pos_now(), 1e6, &ind);
		}
		if (mask & ((uint32_t)1 << 17)) {
			send_buffer[ind++] = app_get_configuration()->controller_id;
		}
		if (mask & ((uint32_t)1 << 18)) {
			buffer_append_float16(send_buffer, NTC_TEMP_MOS1(), 1e1, &ind);
			buffer_append_float16(send_buffer, NTC_TEMP_MOS2(), 1e1, &ind);
			buffer_append_float16(send_buffer, NTC_TEMP_MOS3(), 1e1, &ind);
		}
		if (mask & ((uint32_t)1 << 19)) {
			buffer_append_float32(send_buffer, mc_interface_read_reset_avg_vd(), 1e3, &ind);
		}
		if (mask & ((uint32_t)1 << 20)) {
			buffer_append_float32(send_buffer, mc_interface_read_reset_avg_vq(), 1e3, &ind);
		}

		reply_func(send_buffer, ind);
		chMtxUnlock(&send_buffer_mutex);
	} break;

	case COMM_SET_DUTY: {
		int32_t ind = 0;
		mc_interface_set_duty((float)buffer_get_int32(data, &ind) / 100000.0);
		timeout_reset();
	} break;

	case COMM_SET_CURRENT: {
		int32_t ind = 0;
		mc_interface_set_current((float)buffer_get_int32(data, &ind) / 1000.0);
		timeout_reset();
	} break;

	case COMM_SET_CURRENT_BRAKE: {
		int32_t ind = 0;
		mc_interface_set_brake_current((float)buffer_get_int32(data, &ind) / 1000.0);
		timeout_reset();
	} break;

	case COMM_SET_RPM: {
		int32_t ind = 0;
		mc_interface_set_pid_speed((float)buffer_get_int32(data, &ind));
		timeout_reset();
	} break;

	case COMM_SET_POS: {
		int32_t ind = 0;
		mc_interface_set_pid_pos((float)buffer_get_int32(data, &ind) / 1000000.0);
		timeout_reset();
	} break;

	case COMM_SET_HANDBRAKE: {
		int32_t ind = 0;
		mc_interface_set_handbrake(buffer_get_float32(data, 1e3, &ind));
		timeout_reset();
	} break;

	case COMM_SET_DETECT: {
		int32_t ind = 0;
		display_position_mode = data[ind++];

		if (mc_interface_get_configuration()->motor_type == MOTOR_TYPE_BLDC) {
			if (display_position_mode == DISP_POS_MODE_NONE) {
				mc_interface_release_motor();
			} else if (display_position_mode == DISP_POS_MODE_INDUCTANCE) {
				mcpwm_set_detect();
			}
		}

		timeout_reset();
	} break;

	case COMM_SET_SERVO_POS: {
#if SERVO_OUT_ENABLE
		int32_t ind = 0;
		servo_simple_set_output(buffer_get_float16(data, 1000.0, &ind));
#endif
	} break;

	case COMM_SET_MCCONF: {
		mc_configuration *mcconf = mempools_alloc_mcconf();
		*mcconf = *mc_interface_get_configuration();

		if (confgenerator_deserialize_mcconf(data, mcconf)) {
			utils_truncate_number(&mcconf->l_current_max_scale , 0.0, 1.0);
			utils_truncate_number(&mcconf->l_current_min_scale , 0.0, 1.0);

#ifdef HW_HAS_DUAL_MOTORS
			mcconf->motor_type = MOTOR_TYPE_FOC;
#endif

			mcconf->lo_current_max = mcconf->l_current_max * mcconf->l_current_max_scale;
			mcconf->lo_current_min = mcconf->l_current_min * mcconf->l_current_min_scale;
			mcconf->lo_in_current_max = mcconf->l_in_current_max;
			mcconf->lo_in_current_min = mcconf->l_in_current_min;
			mcconf->lo_current_motor_max_now = mcconf->lo_current_max;
			mcconf->lo_current_motor_min_now = mcconf->lo_current_min;

			commands_apply_mcconf_hw_limits(mcconf);
			conf_general_store_mc_configuration(mcconf, mc_interface_get_motor_thread() == 2);
			mc_interface_set_configuration(mcconf);
			chThdSleepMilliseconds(200);

			int32_t ind = 0;
			uint8_t send_buffer[50];
			send_buffer[ind++] = packet_id;
			reply_func(send_buffer, ind);
		} else {
			commands_printf("Warning: Could not set mcconf due to wrong signature");
		}

		mempools_free_mcconf(mcconf);
	} break;

	case COMM_GET_MCCONF:
	case COMM_GET_MCCONF_DEFAULT: {
		mc_configuration *mcconf = mempools_alloc_mcconf();

		if (packet_id == COMM_GET_MCCONF) {
			*mcconf = *mc_interface_get_configuration();
		} else {
			confgenerator_set_defaults_mcconf(mcconf);
		}

		commands_send_mcconf(packet_id, mcconf);
		mempools_free_mcconf(mcconf);
	} break;

	case COMM_SET_APPCONF: {
		app_configuration *appconf = mempools_alloc_appconf();
		*appconf = *app_get_configuration();

		if (confgenerator_deserialize_appconf(data, appconf)) {
#ifdef HW_HAS_DUAL_MOTORS
			// Ignore ID when setting second motor config
			if (mc_interface_get_motor_thread() == 2) {
				appconf->controller_id = app_get_configuration()->controller_id;
			}
#endif

			conf_general_store_app_configuration(appconf);
			app_set_configuration(appconf);
			timeout_configure(appconf->timeout_msec, appconf->timeout_brake_current);
			chThdSleepMilliseconds(200);

			int32_t ind = 0;
			uint8_t send_buffer[50];
			send_buffer[ind++] = packet_id;
			reply_func(send_buffer, ind);
		} else {
			commands_printf("Warning: Could not set appconf due to wrong signature");
		}

		mempools_free_appconf(appconf);
	} break;

	case COMM_GET_APPCONF:
	case COMM_GET_APPCONF_DEFAULT: {
		app_configuration *appconf = mempools_alloc_appconf();

		if (packet_id == COMM_GET_APPCONF) {
			*appconf = *app_get_configuration();
		} else {
			confgenerator_set_defaults_appconf(appconf);
		}

#ifdef HW_HAS_DUAL_MOTORS
		if (mc_interface_get_motor_thread() == 2) {
			appconf->controller_id = utils_second_motor_id();
		}
#endif

		commands_send_appconf(packet_id, appconf);

		mempools_free_appconf(appconf);
	} break;

	case COMM_SAMPLE_PRINT: {
		uint16_t sample_len;
		uint8_t decimation;
		debug_sampling_mode mode;

		int32_t ind = 0;
		mode = data[ind++];
		sample_len = buffer_get_uint16(data, &ind);
		decimation = data[ind++];
		mc_interface_sample_print_data(mode, sample_len, decimation);
	} break;

	case COMM_REBOOT:
		// Lock the system and enter an infinite loop. The watchdog will reboot.
		__disable_irq();
		for(;;){};
		break;

	case COMM_ALIVE:
		SHUTDOWN_RESET();
		timeout_reset();
		break;

	case COMM_GET_DECODED_PPM: {
		int32_t ind = 0;
		uint8_t send_buffer[50];
		send_buffer[ind++] = COMM_GET_DECODED_PPM;
		buffer_append_int32(send_buffer, (int32_t)(app_ppm_get_decoded_level() * 1000000.0), &ind);
		buffer_append_int32(send_buffer, (int32_t)(servodec_get_last_pulse_len(0) * 1000000.0), &ind);
		reply_func(send_buffer, ind);
	} break;

	case COMM_GET_DECODED_ADC: {
		int32_t ind = 0;
		uint8_t send_buffer[50];
		send_buffer[ind++] = COMM_GET_DECODED_ADC;
		buffer_append_int32(send_buffer, (int32_t)(app_adc_get_decoded_level() * 1000000.0), &ind);
		buffer_append_int32(send_buffer, (int32_t)(app_adc_get_voltage() * 1000000.0), &ind);
		buffer_append_int32(send_buffer, (int32_t)(app_adc_get_decoded_level2() * 1000000.0), &ind);
		buffer_append_int32(send_buffer, (int32_t)(app_adc_get_voltage2() * 1000000.0), &ind);
		reply_func(send_buffer, ind);
	} break;

	case COMM_GET_DECODED_CHUK: {
		int32_t ind = 0;
		uint8_t send_buffer[50];
		send_buffer[ind++] = COMM_GET_DECODED_CHUK;
		buffer_append_int32(send_buffer, (int32_t)(app_nunchuk_get_decoded_chuk() * 1000000.0), &ind);
		reply_func(send_buffer, ind);
	} break;

	case COMM_GET_DECODED_BALANCE: {
		int32_t ind = 0;
		uint8_t send_buffer[50];
		send_buffer[ind++] = COMM_GET_DECODED_BALANCE;
		buffer_append_int32(send_buffer, (int32_t)(app_balance_get_pid_output() * 1000000.0), &ind);
		buffer_append_int32(send_buffer, (int32_t)(app_balance_get_pitch_angle() * 1000000.0), &ind);
		buffer_append_int32(send_buffer, (int32_t)(app_balance_get_roll_angle() * 1000000.0), &ind);
		buffer_append_uint32(send_buffer, app_balance_get_diff_time(), &ind);
		buffer_append_int32(send_buffer, (int32_t)(app_balance_get_motor_current() * 1000000.0), &ind);
		buffer_append_int32(send_buffer, (int32_t)(app_balance_get_motor_position() * 1000000.0), &ind);
		buffer_append_uint16(send_buffer, app_balance_get_state(), &ind);
		buffer_append_uint16(send_buffer, app_balance_get_switch_state(), &ind);
		buffer_append_int32(send_buffer, (int32_t)(app_balance_get_adc1() * 1000000.0), &ind);
		buffer_append_int32(send_buffer, (int32_t)(app_balance_get_adc2() * 1000000.0), &ind);
		reply_func(send_buffer, ind);
	} break;

	case COMM_FORWARD_CAN: {
#ifdef HW_HAS_DUAL_MOTORS
		if (data[0] == utils_second_motor_id()) {
			mc_interface_select_motor_thread(2);
			commands_process_packet(data + 1, len - 1, reply_func);
			mc_interface_select_motor_thread(1);
		} else {
			comm_can_send_buffer(data[0], data + 1, len - 1, 0);
		}
#else
		comm_can_send_buffer(data[0], data + 1, len - 1, 0);
#endif
	} break;

	case COMM_SET_CHUCK_DATA: {
		chuck_data chuck_d_tmp;

		int32_t ind = 0;
		chuck_d_tmp.js_x = data[ind++];
		chuck_d_tmp.js_y = data[ind++];
		chuck_d_tmp.bt_c = data[ind++];
		chuck_d_tmp.bt_z = data[ind++];
		chuck_d_tmp.acc_x = buffer_get_int16(data, &ind);
		chuck_d_tmp.acc_y = buffer_get_int16(data, &ind);
		chuck_d_tmp.acc_z = buffer_get_int16(data, &ind);

		if (len >= (unsigned int)ind + 2) {
			chuck_d_tmp.rev_has_state = data[ind++];
			chuck_d_tmp.is_rev = data[ind++];
		} else {
			chuck_d_tmp.rev_has_state = false;
			chuck_d_tmp.is_rev = false;
		}
		app_nunchuk_update_output(&chuck_d_tmp);
	} break;

	case COMM_CUSTOM_APP_DATA:
		if (appdata_func) {
			appdata_func(data, len);
		}
		break;

	case COMM_NRF_START_PAIRING: {
		int32_t ind = 0;
		nrf_driver_start_pairing(buffer_get_int32(data, &ind));

		ind = 0;
		uint8_t send_buffer[50];
		send_buffer[ind++] = packet_id;
		send_buffer[ind++] = NRF_PAIR_STARTED;
		reply_func(send_buffer, ind);
	} break;

	case COMM_GPD_SET_FSW: {
		timeout_reset();
		int32_t ind = 0;
		gpdrive_set_switching_frequency((float)buffer_get_int32(data, &ind));
	} break;

	case COMM_GPD_BUFFER_SIZE_LEFT: {
		int32_t ind = 0;
		uint8_t send_buffer[50];
		send_buffer[ind++] = COMM_GPD_BUFFER_SIZE_LEFT;
		buffer_append_int32(send_buffer, gpdrive_buffer_size_left(), &ind);
		reply_func(send_buffer, ind);
	} break;

	case COMM_GPD_FILL_BUFFER: {
		timeout_reset();
		int32_t ind = 0;
		while (ind < (int)len) {
			gpdrive_add_buffer_sample(buffer_get_float32_auto(data, &ind));
		}
	} break;

	case COMM_GPD_OUTPUT_SAMPLE: {
		timeout_reset();
		int32_t ind = 0;
		gpdrive_output_sample(buffer_get_float32_auto(data, &ind));
	} break;

	case COMM_GPD_SET_MODE: {
		timeout_reset();
		int32_t ind = 0;
		gpdrive_set_mode(data[ind++]);
	} break;

	case COMM_GPD_FILL_BUFFER_INT8: {
		timeout_reset();
		int32_t ind = 0;
		while (ind < (int)len) {
			gpdrive_add_buffer_sample_int((int8_t)data[ind++]);
		}
	} break;

	case COMM_GPD_FILL_BUFFER_INT16: {
		timeout_reset();
		int32_t ind = 0;
		while (ind < (int)len) {
			gpdrive_add_buffer_sample_int(buffer_get_int16(data, &ind));
		}
	} break;

	case COMM_GPD_SET_BUFFER_INT_SCALE: {
		int32_t ind = 0;
		gpdrive_set_buffer_int_scale(buffer_get_float32_auto(data, &ind));
	} break;

	case COMM_GET_VALUES_SETUP:
	case COMM_GET_VALUES_SETUP_SELECTIVE: {
		setup_values val = mc_interface_get_setup_values();

		float wh_batt_left = 0.0;
		float battery_level = mc_interface_get_battery_level(&wh_batt_left);

		int32_t ind = 0;
		chMtxLock(&send_buffer_mutex);
		uint8_t *send_buffer = send_buffer_global;
		send_buffer[ind++] = packet_id;

		uint32_t mask = 0xFFFFFFFF;
		if (packet_id == COMM_GET_VALUES_SETUP_SELECTIVE) {
			int32_t ind2 = 0;
			mask = buffer_get_uint32(data, &ind2);
			buffer_append_uint32(send_buffer, mask, &ind);
		}

		if (mask & ((uint32_t)1 << 0)) {
			buffer_append_float16(send_buffer, mc_interface_temp_fet_filtered(), 1e1, &ind);
		}
		if (mask & ((uint32_t)1 << 1)) {
			buffer_append_float16(send_buffer, mc_interface_temp_motor_filtered(), 1e1, &ind);
		}
		if (mask & ((uint32_t)1 << 2)) {
			buffer_append_float32(send_buffer, val.current_tot, 1e2, &ind);
		}
		if (mask & ((uint32_t)1 << 3)) {
			buffer_append_float32(send_buffer, val.current_in_tot, 1e2, &ind);
		}
		if (mask & ((uint32_t)1 << 4)) {
			buffer_append_float16(send_buffer, mc_interface_get_duty_cycle_now(), 1e3, &ind);
		}
		if (mask & ((uint32_t)1 << 5)) {
			buffer_append_float32(send_buffer, mc_interface_get_rpm(), 1e0, &ind);
		}
		if (mask & ((uint32_t)1 << 6)) {
			buffer_append_float32(send_buffer, mc_interface_get_speed(), 1e3, &ind);
		}
		if (mask & ((uint32_t)1 << 7)) {
			buffer_append_float16(send_buffer, GET_INPUT_VOLTAGE(), 1e1, &ind);
		}
		if (mask & ((uint32_t)1 << 8)) {
			buffer_append_float16(send_buffer, battery_level, 1e3, &ind);
		}
		if (mask & ((uint32_t)1 << 9)) {
			buffer_append_float32(send_buffer, val.ah_tot, 1e4, &ind);
		}
		if (mask & ((uint32_t)1 << 10)) {
			buffer_append_float32(send_buffer, val.ah_charge_tot, 1e4, &ind);
		}
		if (mask & ((uint32_t)1 << 11)) {
			buffer_append_float32(send_buffer, val.wh_tot, 1e4, &ind);
		}
		if (mask & ((uint32_t)1 << 12)) {
			buffer_append_float32(send_buffer, val.wh_charge_tot, 1e4, &ind);
		}
		if (mask & ((uint32_t)1 << 13)) {
			buffer_append_float32(send_buffer, mc_interface_get_distance(), 1e3, &ind);
		}
		if (mask & ((uint32_t)1 << 14)) {
			buffer_append_float32(send_buffer, mc_interface_get_distance_abs(), 1e3, &ind);
		}
		if (mask & ((uint32_t)1 << 15)) {
			buffer_append_float32(send_buffer, mc_interface_get_pid_pos_now(), 1e6, &ind);
		}
		if (mask & ((uint32_t)1 << 16)) {
			send_buffer[ind++] = mc_interface_get_fault();
		}
		if (mask & ((uint32_t)1 << 17)) {
			send_buffer[ind++] = app_get_configuration()->controller_id;
		}
		if (mask & ((uint32_t)1 << 18)) {
			send_buffer[ind++] = val.num_vescs;
		}
		if (mask & ((uint32_t)1 << 19)) {
			buffer_append_float32(send_buffer, wh_batt_left, 1e3, &ind);
		}

		reply_func(send_buffer, ind);
		chMtxUnlock(&send_buffer_mutex);
	} break;

	case COMM_SET_MCCONF_TEMP:
	case COMM_SET_MCCONF_TEMP_SETUP: {
		mc_configuration *mcconf = mempools_alloc_mcconf();
		*mcconf = *mc_interface_get_configuration();

		int32_t ind = 0;
		bool store = data[ind++];
		bool forward_can = data[ind++];
		bool ack = data[ind++];
		bool divide_by_controllers = data[ind++];

		float controller_num = 1.0;

		if (divide_by_controllers) {
			for (int i = 0;i < CAN_STATUS_MSGS_TO_STORE;i++) {
				can_status_msg *msg = comm_can_get_status_msg_index(i);
				if (msg->id >= 0 && UTILS_AGE_S(msg->rx_time) < 0.1) {
					controller_num += 1.0;
				}
			}
		}

		mcconf->l_current_min_scale = buffer_get_float32_auto(data, &ind);
		mcconf->l_current_max_scale = buffer_get_float32_auto(data, &ind);

		if (packet_id == COMM_SET_MCCONF_TEMP_SETUP) {
			const float fact = ((mcconf->si_motor_poles / 2.0) * 60.0 *
					mcconf->si_gear_ratio) / (mcconf->si_wheel_diameter * M_PI);

			mcconf->l_min_erpm = buffer_get_float32_auto(data, &ind) * fact;
			mcconf->l_max_erpm = buffer_get_float32_auto(data, &ind) * fact;

			// Write computed RPM back and change forwarded packet id to
			// COMM_SET_MCCONF_TEMP. This way only the master has to be
			// aware of the setup information.
			ind -= 8;
			buffer_append_float32_auto(data, mcconf->l_min_erpm, &ind);
			buffer_append_float32_auto(data, mcconf->l_max_erpm, &ind);
		} else {
			mcconf->l_min_erpm = buffer_get_float32_auto(data, &ind);
			mcconf->l_max_erpm = buffer_get_float32_auto(data, &ind);
		}

		mcconf->l_min_duty = buffer_get_float32_auto(data, &ind);
		mcconf->l_max_duty = buffer_get_float32_auto(data, &ind);
		mcconf->l_watt_min = buffer_get_float32_auto(data, &ind) / controller_num;
		mcconf->l_watt_max = buffer_get_float32_auto(data, &ind) / controller_num;


		// Write divided data back to the buffer, as the other controllers have no way to tell
		// how many controllers are on the bus and thus need pre-divided data.
		// We set divide by controllers to false before forwarding.
		ind -= 8;
		buffer_append_float32_auto(data, mcconf->l_watt_min, &ind);
		buffer_append_float32_auto(data, mcconf->l_watt_max, &ind);

<<<<<<< HEAD
		mcconf->lo_current_min = mcconf->l_current_min * mcconf->l_current_min_scale;
		mcconf->lo_current_max = mcconf->l_current_max * mcconf->l_current_max_scale;
		mcconf->lo_current_motor_min_now = mcconf->lo_current_min;
		mcconf->lo_current_motor_max_now = mcconf->lo_current_max;
=======
		// Battery limits can be set optionally in a backwards-compatible way.
		if (len >= (ind + 8)) {
			mcconf.l_in_current_min = buffer_get_float32_auto(data, &ind);
			mcconf.l_in_current_min = buffer_get_float32_auto(data, &ind);
		}

		mcconf.lo_current_min = mcconf.l_current_min * mcconf.l_current_min_scale;
		mcconf.lo_current_max = mcconf.l_current_max * mcconf.l_current_max_scale;
		mcconf.lo_current_motor_min_now = mcconf.lo_current_min;
		mcconf.lo_current_motor_max_now = mcconf.lo_current_max;
		mcconf.lo_in_current_min = mcconf.l_in_current_min;
		mcconf.lo_in_current_max = mcconf.l_in_current_max;
>>>>>>> 3129420e

		commands_apply_mcconf_hw_limits(mcconf);

		if (store) {
			conf_general_store_mc_configuration(mcconf, mc_interface_get_motor_thread() == 2);
		}

		mc_interface_set_configuration(mcconf);

		if (forward_can) {
			data[-1] = COMM_SET_MCCONF_TEMP;
			data[1] = 0; // No more forward
			data[2] = 0; // No ack
			data[3] = 0; // No dividing, see comment above

			// TODO: Maybe broadcast on CAN-bus?
			for (int i = 0;i < CAN_STATUS_MSGS_TO_STORE;i++) {
				can_status_msg *msg = comm_can_get_status_msg_index(i);
				if (msg->id >= 0 && UTILS_AGE_S(msg->rx_time) < 0.1) {
					comm_can_send_buffer(msg->id, data - 1, len + 1, 0);
				}
			}
		}

		if (ack) {
			ind = 0;
			uint8_t send_buffer[50];
			send_buffer[ind++] = packet_id;
			reply_func(send_buffer, ind);
		}

		mempools_free_mcconf(mcconf);
	} break;

	case COMM_EXT_NRF_PRESENT: {
		if (!conf_general_permanent_nrf_found) {
			nrf_driver_init_ext_nrf();
			if (!nrf_driver_is_pairing()) {
				const app_configuration *appconf = app_get_configuration();
				uint8_t send_buffer[50];
				send_buffer[0] = COMM_EXT_NRF_ESB_SET_CH_ADDR;
				send_buffer[1] = appconf->app_nrf_conf.channel;
				send_buffer[2] = appconf->app_nrf_conf.address[0];
				send_buffer[3] = appconf->app_nrf_conf.address[1];
				send_buffer[4] = appconf->app_nrf_conf.address[2];
				commands_send_packet_nrf(send_buffer, 5);
			}
		}
	} break;

	case COMM_EXT_NRF_ESB_RX_DATA: {
		nrf_driver_process_packet(data, len);
	} break;

	case COMM_APP_DISABLE_OUTPUT: {
		int32_t ind = 0;
		bool fwd_can = data[ind++];
		int time = buffer_get_int32(data, &ind);
		app_disable_output(time);

		if (fwd_can) {
			data[0] = 0; // Don't continue forwarding
			comm_can_send_buffer(255, data - 1, len + 1, 0);
		}
	} break;

	case COMM_TERMINAL_CMD_SYNC:
		data[len] = '\0';
		chMtxLock(&terminal_mutex);
		terminal_process_string((char*)data);
		chMtxUnlock(&terminal_mutex);
		break;

	case COMM_GET_IMU_DATA: {
		int32_t ind = 0;
		uint8_t send_buffer[70];
		send_buffer[ind++] = packet_id;

		int32_t ind2 = 0;
		uint32_t mask = buffer_get_uint16(data, &ind2);

		float rpy[3], acc[3], gyro[3], mag[3], q[4];
		imu_get_rpy(rpy);
		imu_get_accel(acc);
		imu_get_gyro(gyro);
		imu_get_mag(mag);
		imu_get_quaternions(q);

		buffer_append_uint16(send_buffer, mask, &ind);

		if (mask & ((uint32_t)1 << 0)) {
			buffer_append_float32_auto(send_buffer, rpy[0], &ind);
		}
		if (mask & ((uint32_t)1 << 1)) {
			buffer_append_float32_auto(send_buffer, rpy[1], &ind);
		}
		if (mask & ((uint32_t)1 << 2)) {
			buffer_append_float32_auto(send_buffer, rpy[2], &ind);
		}

		if (mask & ((uint32_t)1 << 3)) {
			buffer_append_float32_auto(send_buffer, acc[0], &ind);
		}
		if (mask & ((uint32_t)1 << 4)) {
			buffer_append_float32_auto(send_buffer, acc[1], &ind);
		}
		if (mask & ((uint32_t)1 << 5)) {
			buffer_append_float32_auto(send_buffer, acc[2], &ind);
		}

		if (mask & ((uint32_t)1 << 6)) {
			buffer_append_float32_auto(send_buffer, gyro[0], &ind);
		}
		if (mask & ((uint32_t)1 << 7)) {
			buffer_append_float32_auto(send_buffer, gyro[1], &ind);
		}
		if (mask & ((uint32_t)1 << 8)) {
			buffer_append_float32_auto(send_buffer, gyro[2], &ind);
		}

		if (mask & ((uint32_t)1 << 9)) {
			buffer_append_float32_auto(send_buffer, mag[0], &ind);
		}
		if (mask & ((uint32_t)1 << 10)) {
			buffer_append_float32_auto(send_buffer, mag[1], &ind);
		}
		if (mask & ((uint32_t)1 << 11)) {
			buffer_append_float32_auto(send_buffer, mag[2], &ind);
		}

		if (mask & ((uint32_t)1 << 12)) {
			buffer_append_float32_auto(send_buffer, q[0], &ind);
		}
		if (mask & ((uint32_t)1 << 13)) {
			buffer_append_float32_auto(send_buffer, q[1], &ind);
		}
		if (mask & ((uint32_t)1 << 14)) {
			buffer_append_float32_auto(send_buffer, q[2], &ind);
		}
		if (mask & ((uint32_t)1 << 15)) {
			buffer_append_float32_auto(send_buffer, q[3], &ind);
		}

		reply_func(send_buffer, ind);
	} break;

	case COMM_ERASE_BOOTLOADER_ALL_CAN:
		if (nrf_driver_ext_nrf_running()) {
			nrf_driver_pause(6000);
		}

		data[-1] = COMM_ERASE_BOOTLOADER;
		comm_can_send_buffer(255, data - 1, len + 1, 2);
		chThdSleepMilliseconds(1500);
		/* Falls through. */
		/* no break */
	case COMM_ERASE_BOOTLOADER: {
		int32_t ind = 0;

		if (nrf_driver_ext_nrf_running()) {
			nrf_driver_pause(6000);
		}
		uint16_t flash_res = flash_helper_erase_bootloader();

		ind = 0;
		uint8_t send_buffer[50];
		send_buffer[ind++] = COMM_ERASE_BOOTLOADER;
		send_buffer[ind++] = flash_res == FLASH_COMPLETE ? 1 : 0;
		reply_func(send_buffer, ind);
	} break;

	case COMM_SET_CURRENT_REL: {
		int32_t ind = 0;
		mc_interface_set_current_rel(buffer_get_float32(data, 1e5, &ind));
		timeout_reset();
	} break;

	case COMM_CAN_FWD_FRAME: {
		int32_t ind = 0;
		uint32_t id = buffer_get_uint32(data, &ind);
		bool is_ext = data[ind++];

		if (is_ext) {
			comm_can_transmit_eid(id, data + ind, len - ind);
		} else {
			comm_can_transmit_sid(id, data + ind, len - ind);
		}
	} break;

	case COMM_SET_BATTERY_CUT: {
		int32_t ind = 0;
		float start = buffer_get_float32(data, 1e3, &ind);
		float end = buffer_get_float32(data, 1e3, &ind);
		bool store = data[ind++];
		bool fwd_can = data[ind++];

		if (fwd_can) {
			comm_can_conf_battery_cut(255, store, start, end);
		}

		mc_configuration *mcconf = mempools_alloc_mcconf();
		*mcconf = *mc_interface_get_configuration();

		if (mcconf->l_battery_cut_start != start || mcconf->l_battery_cut_end != end) {
			mcconf->l_battery_cut_start = start;
			mcconf->l_battery_cut_end = end;

			if (store) {
				conf_general_store_mc_configuration(mcconf,
						mc_interface_get_motor_thread() == 2);
			}

			mc_interface_set_configuration(mcconf);
		}

		mempools_free_mcconf(mcconf);

		// Send ack
		ind = 0;
		uint8_t send_buffer[50];
		send_buffer[ind++] = packet_id;
		reply_func(send_buffer, ind);
	} break;

	// Blocking commands. Only one of them runs at any given time, in their
	// own thread. If other blocking commands come before the previous one has
	// finished, they are discarded.
	case COMM_TERMINAL_CMD:
	case COMM_DETECT_MOTOR_PARAM:
	case COMM_DETECT_MOTOR_R_L:
	case COMM_DETECT_MOTOR_FLUX_LINKAGE:
	case COMM_DETECT_ENCODER:
	case COMM_DETECT_HALL_FOC:
	case COMM_DETECT_MOTOR_FLUX_LINKAGE_OPENLOOP:
	case COMM_DETECT_APPLY_ALL_FOC:
	case COMM_PING_CAN:
	case COMM_BM_CONNECT:
	case COMM_BM_ERASE_FLASH_ALL:
	case COMM_BM_WRITE_FLASH_LZO:
	case COMM_BM_WRITE_FLASH:
	case COMM_BM_REBOOT:
	case COMM_BM_DISCONNECT:
	case COMM_BM_MAP_PINS_DEFAULT:
	case COMM_BM_MAP_PINS_NRF5X:
	case COMM_BM_MEM_READ:
		if (!is_blocking) {
			memcpy(blocking_thread_cmd_buffer, data - 1, len + 1);
			blocking_thread_cmd_len = len + 1;
			is_blocking = true;
			blocking_thread_motor = mc_interface_get_motor_thread();
			send_func_blocking = reply_func;
			chEvtSignal(blocking_tp, (eventmask_t)1);
		}
		break;

	default:
		break;
	}
}

void commands_printf(const char* format, ...) {
	chMtxLock(&print_mutex);

	va_list arg;
	va_start (arg, format);
	int len;
	static char print_buffer[255];

	print_buffer[0] = COMM_PRINT;
	len = vsnprintf(print_buffer + 1, 254, format, arg);
	va_end (arg);

	if(len > 0) {
		commands_send_packet_last_blocking((unsigned char*)print_buffer,
				(len < 254) ? len + 1 : 255);
	}

	chMtxUnlock(&print_mutex);
}

void commands_send_rotor_pos(float rotor_pos) {
	uint8_t buffer[5];
	int32_t index = 0;
	buffer[index++] = COMM_ROTOR_POSITION;
	buffer_append_int32(buffer, (int32_t)(rotor_pos * 100000.0), &index);
	commands_send_packet(buffer, index);
}

void commands_send_experiment_samples(float *samples, int len) {
	if ((len * 4 + 1) > 256) {
		return;
	}

	uint8_t buffer[len * 4 + 1];
	int32_t index = 0;

	buffer[index++] = COMM_EXPERIMENT_SAMPLE;

	for (int i = 0;i < len;i++) {
		buffer_append_int32(buffer, (int32_t)(samples[i] * 10000.0), &index);
	}

	commands_send_packet(buffer, index);
}

void commands_fwd_can_frame(int len, unsigned char *data, uint32_t id, bool is_extended) {
	if (len > 8) {
		len = 8;
	}

	uint8_t buffer[len + 6];
	int32_t index = 0;
	buffer[index++] = COMM_CAN_FWD_FRAME;
	buffer_append_uint32(buffer, id, &index);
	buffer[index++] = is_extended;
	memcpy(buffer + index, data, len);
	index += len;
	commands_send_packet(buffer, index);
}

disp_pos_mode commands_get_disp_pos_mode(void) {
	return display_position_mode;
}

void commands_set_app_data_handler(void(*func)(unsigned char *data, unsigned int len)) {
	appdata_func = func;
}

void commands_send_app_data(unsigned char *data, unsigned int len) {
	int32_t index = 0;
	chMtxLock(&send_buffer_mutex);
	send_buffer_global[index++] = COMM_CUSTOM_APP_DATA;
	memcpy(send_buffer_global + index, data, len);
	index += len;
	commands_send_packet(send_buffer_global, index);
	chMtxUnlock(&send_buffer_mutex);
}

void commands_send_gpd_buffer_notify(void) {
	int32_t index = 0;
	uint8_t buffer[1];
	buffer[index++] = COMM_GPD_BUFFER_NOTIFY;
	commands_send_packet(buffer, index);
}

void commands_send_mcconf(COMM_PACKET_ID packet_id, mc_configuration *mcconf) {
	chMtxLock(&send_buffer_mutex);
	send_buffer_global[0] = packet_id;
	int32_t len = confgenerator_serialize_mcconf(send_buffer_global + 1, mcconf);
	commands_send_packet(send_buffer_global, len + 1);
	chMtxUnlock(&send_buffer_mutex);
}

void commands_send_appconf(COMM_PACKET_ID packet_id, app_configuration *appconf) {
	chMtxLock(&send_buffer_mutex);
	send_buffer_global[0] = packet_id;
	int32_t len = confgenerator_serialize_appconf(send_buffer_global + 1, appconf);
	commands_send_packet(send_buffer_global, len + 1);
	chMtxUnlock(&send_buffer_mutex);
}

void commands_apply_mcconf_hw_limits(mc_configuration *mcconf) {
	utils_truncate_number(&mcconf->l_current_max_scale, 0.0, 1.0);
	utils_truncate_number(&mcconf->l_current_min_scale, 0.0, 1.0);

	// This limit should always be active, as starving the threads never
	// makes sense.
#ifdef HW_LIM_FOC_CTRL_LOOP_FREQ
    if (mcconf->foc_sample_v0_v7 == true) {
    	//control loop executes twice per pwm cycle when sampling in v0 and v7
		utils_truncate_number(&mcconf->foc_f_sw, HW_LIM_FOC_CTRL_LOOP_FREQ);
    } else {
#ifdef HW_HAS_DUAL_MOTORS
    	utils_truncate_number(&mcconf->foc_f_sw, HW_LIM_FOC_CTRL_LOOP_FREQ);
#else
		utils_truncate_number(&mcconf->foc_f_sw, HW_LIM_FOC_CTRL_LOOP_FREQ * 2.0);
#endif
    }
#endif

#ifndef DISABLE_HW_LIMITS
#ifdef HW_LIM_CURRENT
	utils_truncate_number(&mcconf->l_current_max, HW_LIM_CURRENT);
	utils_truncate_number(&mcconf->l_current_min, HW_LIM_CURRENT);
#endif
#ifdef HW_LIM_CURRENT_IN
	utils_truncate_number(&mcconf->l_in_current_max, HW_LIM_CURRENT_IN);
	utils_truncate_number(&mcconf->l_in_current_min, HW_LIM_CURRENT);
#endif
#ifdef HW_LIM_CURRENT_ABS
	utils_truncate_number(&mcconf->l_abs_current_max, HW_LIM_CURRENT_ABS);
#endif
#ifdef HW_LIM_VIN
	utils_truncate_number(&mcconf->l_max_vin, HW_LIM_VIN);
	utils_truncate_number(&mcconf->l_min_vin, HW_LIM_VIN);
#endif
#ifdef HW_LIM_ERPM
	utils_truncate_number(&mcconf->l_max_erpm, HW_LIM_ERPM);
	utils_truncate_number(&mcconf->l_min_erpm, HW_LIM_ERPM);
#endif
#ifdef HW_LIM_DUTY_MIN
	utils_truncate_number(&mcconf->l_min_duty, HW_LIM_DUTY_MIN);
#endif
#ifdef HW_LIM_DUTY_MAX
	utils_truncate_number(&mcconf->l_max_duty, HW_LIM_DUTY_MAX);
#endif
#ifdef HW_LIM_TEMP_FET
	utils_truncate_number(&mcconf->l_temp_fet_start, HW_LIM_TEMP_FET);
	utils_truncate_number(&mcconf->l_temp_fet_end, HW_LIM_TEMP_FET);
#endif
#ifdef HW_FOC_CURRENT_FILTER_LIM
	utils_truncate_number(&mcconf->foc_current_filter_const, HW_FOC_CURRENT_FILTER_LIM);
#endif
#endif
}

void commands_init_plot(char *namex, char *namey) {
	int ind = 0;
	chMtxLock(&send_buffer_mutex);
	send_buffer_global[ind++] = COMM_PLOT_INIT;
	memcpy(send_buffer_global + ind, namex, strlen(namex));
	ind += strlen(namex);
	send_buffer_global[ind++] = '\0';
	memcpy(send_buffer_global + ind, namey, strlen(namey));
	ind += strlen(namey);
	send_buffer_global[ind++] = '\0';
	commands_send_packet(send_buffer_global, ind);
	chMtxUnlock(&send_buffer_mutex);
}

void commands_plot_add_graph(char *name) {
	int ind = 0;
	chMtxLock(&send_buffer_mutex);
	send_buffer_global[ind++] = COMM_PLOT_ADD_GRAPH;
	memcpy(send_buffer_global + ind, name, strlen(name));
	ind += strlen(name);
	send_buffer_global[ind++] = '\0';
	commands_send_packet(send_buffer_global, ind);
	chMtxUnlock(&send_buffer_mutex);
}

void commands_plot_set_graph(int graph) {
	int ind = 0;
	uint8_t buffer[2];
	buffer[ind++] = COMM_PLOT_SET_GRAPH;
	buffer[ind++] = graph;
	commands_send_packet(buffer, ind);
}

void commands_send_plot_points(float x, float y) {
	int32_t ind = 0;
	uint8_t buffer[10];
	buffer[ind++] = COMM_PLOT_DATA;
	buffer_append_float32_auto(buffer, x, &ind);
	buffer_append_float32_auto(buffer, y, &ind);
	commands_send_packet(buffer, ind);
}

static THD_FUNCTION(blocking_thread, arg) {
	(void)arg;

	chRegSetThreadName("comm_block");

	blocking_tp = chThdGetSelfX();

	for(;;) {
		is_blocking = false;

		chEvtWaitAny((eventmask_t) 1);

		mc_interface_select_motor_thread(blocking_thread_motor);

		uint8_t *data = blocking_thread_cmd_buffer;
		unsigned int len = blocking_thread_cmd_len;

		COMM_PACKET_ID packet_id;
		static uint8_t send_buffer[512];

		packet_id = data[0];
		data++;
		len--;

		switch (packet_id) {
		case COMM_DETECT_MOTOR_PARAM: {
			int32_t ind = 0;
			float detect_current = buffer_get_float32(data, 1e3, &ind);
			float detect_min_rpm = buffer_get_float32(data, 1e3, &ind);
			float detect_low_duty = buffer_get_float32(data, 1e3, &ind);
			float detect_cycle_int_limit;
			float detect_coupling_k;
			int8_t detect_hall_table[8];
			int detect_hall_res;

			if (!conf_general_detect_motor_param(detect_current, detect_min_rpm,
					detect_low_duty, &detect_cycle_int_limit, &detect_coupling_k,
					detect_hall_table, &detect_hall_res)) {
				detect_cycle_int_limit = 0.0;
				detect_coupling_k = 0.0;
			}

			ind = 0;
			send_buffer[ind++] = COMM_DETECT_MOTOR_PARAM;
			buffer_append_int32(send_buffer, (int32_t)(detect_cycle_int_limit * 1000.0), &ind);
			buffer_append_int32(send_buffer, (int32_t)(detect_coupling_k * 1000.0), &ind);
			memcpy(send_buffer + ind, detect_hall_table, 8);
			ind += 8;
			send_buffer[ind++] = detect_hall_res;

			if (send_func_blocking) {
				send_func_blocking(send_buffer, ind);
			}
		} break;

		case COMM_DETECT_MOTOR_R_L: {
			mc_configuration *mcconf = mempools_alloc_mcconf();
			*mcconf = *mc_interface_get_configuration();
			mc_configuration *mcconf_old = mempools_alloc_mcconf();
			*mcconf_old = *mcconf;

			mcconf->motor_type = MOTOR_TYPE_FOC;
			mc_interface_set_configuration(mcconf);

			float r = 0.0;
			float l = 0.0;
			bool res = mcpwm_foc_measure_res_ind(&r, &l);
			mc_interface_set_configuration(mcconf_old);

			if (!res) {
				r = 0.0;
				l = 0.0;
			}

			int32_t ind = 0;
			send_buffer[ind++] = COMM_DETECT_MOTOR_R_L;
			buffer_append_float32(send_buffer, r, 1e6, &ind);
			buffer_append_float32(send_buffer, l, 1e3, &ind);
			if (send_func_blocking) {
				send_func_blocking(send_buffer, ind);
			}

			mempools_free_mcconf(mcconf);
			mempools_free_mcconf(mcconf_old);
		} break;

		case COMM_DETECT_MOTOR_FLUX_LINKAGE: {
			int32_t ind = 0;
			float current = buffer_get_float32(data, 1e3, &ind);
			float min_rpm = buffer_get_float32(data, 1e3, &ind);
			float duty = buffer_get_float32(data, 1e3, &ind);
			float resistance = buffer_get_float32(data, 1e6, &ind);

			float linkage;
			bool res = conf_general_measure_flux_linkage(current, duty, min_rpm, resistance, &linkage);

			if (!res) {
				linkage = 0.0;
			}

			ind = 0;
			send_buffer[ind++] = COMM_DETECT_MOTOR_FLUX_LINKAGE;
			buffer_append_float32(send_buffer, linkage, 1e7, &ind);
			if (send_func_blocking) {
				send_func_blocking(send_buffer, ind);
			}
		} break;

		case COMM_DETECT_ENCODER: {
			if (encoder_is_configured()) {
				mc_configuration *mcconf = mempools_alloc_mcconf();
				*mcconf = *mc_interface_get_configuration();
				mc_configuration *mcconf_old = mempools_alloc_mcconf();
				*mcconf_old = *mcconf;

				int32_t ind = 0;
				float current = buffer_get_float32(data, 1e3, &ind);

				mcconf->motor_type = MOTOR_TYPE_FOC;
				mcconf->foc_f_sw = 10000.0;
				mcconf->foc_current_kp = 0.01;
				mcconf->foc_current_ki = 10.0;
				mc_interface_set_configuration(mcconf);

				float offset = 0.0;
				float ratio = 0.0;
				bool inverted = false;
				mcpwm_foc_encoder_detect(current, false, &offset, &ratio, &inverted);
				mc_interface_set_configuration(mcconf_old);

				ind = 0;
				send_buffer[ind++] = COMM_DETECT_ENCODER;
				buffer_append_float32(send_buffer, offset, 1e6, &ind);
				buffer_append_float32(send_buffer, ratio, 1e6, &ind);
				send_buffer[ind++] = inverted;

				if (send_func_blocking) {
					send_func_blocking(send_buffer, ind);
				}

				mempools_free_mcconf(mcconf);
				mempools_free_mcconf(mcconf_old);
			} else {
				int32_t ind = 0;
				send_buffer[ind++] = COMM_DETECT_ENCODER;
				buffer_append_float32(send_buffer, 1001.0, 1e6, &ind);
				buffer_append_float32(send_buffer, 0.0, 1e6, &ind);
				send_buffer[ind++] = false;

				if (send_func_blocking) {
					send_func_blocking(send_buffer, ind);
				}
			}
		} break;

		case COMM_DETECT_HALL_FOC: {
			mc_configuration *mcconf = mempools_alloc_mcconf();
			*mcconf = *mc_interface_get_configuration();

			if (mcconf->m_sensor_port_mode == SENSOR_PORT_MODE_HALL) {
				mc_configuration *mcconf_old = mempools_alloc_mcconf();
				*mcconf_old = *mcconf;

				int32_t ind = 0;
				float current = buffer_get_float32(data, 1e3, &ind);

				mcconf->motor_type = MOTOR_TYPE_FOC;
				mcconf->foc_f_sw = 10000.0;
				mcconf->foc_current_kp = 0.01;
				mcconf->foc_current_ki = 10.0;
				mc_interface_set_configuration(mcconf);

				uint8_t hall_tab[8];
				bool res = mcpwm_foc_hall_detect(current, hall_tab);
				mc_interface_set_configuration(mcconf_old);

				ind = 0;
				send_buffer[ind++] = COMM_DETECT_HALL_FOC;
				memcpy(send_buffer + ind, hall_tab, 8);
				ind += 8;
				send_buffer[ind++] = res ? 0 : 1;

				if (send_func_blocking) {
					send_func_blocking(send_buffer, ind);
				}

				mempools_free_mcconf(mcconf_old);
			} else {
				int32_t ind = 0;
				send_buffer[ind++] = COMM_DETECT_HALL_FOC;
				memset(send_buffer, 255, 8);
				ind += 8;
				send_buffer[ind++] = 0;
				if (send_func_blocking) {
					send_func_blocking(send_buffer, ind);
				}
			}

			mempools_free_mcconf(mcconf);
		} break;

		case COMM_DETECT_MOTOR_FLUX_LINKAGE_OPENLOOP: {
			int32_t ind = 0;
			float current = buffer_get_float32(data, 1e3, &ind);
			float erpm_per_sec = buffer_get_float32(data, 1e3, &ind);
			float duty = buffer_get_float32(data, 1e3, &ind);
			float resistance = buffer_get_float32(data, 1e6, &ind);
			float inductance = 0.0;

			if (len >= (uint32_t)ind + 4) {
				inductance = buffer_get_float32(data, 1e8, &ind);
			}

			float linkage;
			bool res = conf_general_measure_flux_linkage_openloop(current, duty,
					erpm_per_sec, resistance, inductance, &linkage);

			if (!res) {
				linkage = 0.0;
			}

			ind = 0;
			send_buffer[ind++] = COMM_DETECT_MOTOR_FLUX_LINKAGE_OPENLOOP;
			buffer_append_float32(send_buffer, linkage, 1e7, &ind);
			if (send_func_blocking) {
				send_func_blocking(send_buffer, ind);
			}
		} break;

		case COMM_DETECT_APPLY_ALL_FOC: {
			int32_t ind = 0;
			bool detect_can = data[ind++];
			float max_power_loss = buffer_get_float32(data, 1e3, &ind);
			float min_current_in = buffer_get_float32(data, 1e3, &ind);
			float max_current_in = buffer_get_float32(data, 1e3, &ind);
			float openloop_rpm = buffer_get_float32(data, 1e3, &ind);
			float sl_erpm = buffer_get_float32(data, 1e3, &ind);

			int res = conf_general_detect_apply_all_foc_can(detect_can, max_power_loss,
					min_current_in, max_current_in, openloop_rpm, sl_erpm);

			ind = 0;
			send_buffer[ind++] = COMM_DETECT_APPLY_ALL_FOC;
			buffer_append_int16(send_buffer, res, &ind);
			if (send_func_blocking) {
				send_func_blocking(send_buffer, ind);
			}
		} break;

		case COMM_TERMINAL_CMD:
			data[len] = '\0';
			chMtxLock(&terminal_mutex);
			terminal_process_string((char*)data);
			chMtxUnlock(&terminal_mutex);
			break;

		case COMM_PING_CAN: {
			int32_t ind = 0;
			send_buffer[ind++] = COMM_PING_CAN;

			for (uint8_t i = 0;i < 255;i++) {
				if (comm_can_ping(i)) {
					send_buffer[ind++] = i;
				}
			}

			if (send_func_blocking) {
				send_func_blocking(send_buffer, ind);
			}
		} break;

#if HAS_BLACKMAGIC
		case COMM_BM_CONNECT: {
			int32_t ind = 0;
			send_buffer[ind++] = packet_id;
			buffer_append_int16(send_buffer, bm_connect(), &ind);
			if (send_func_blocking) {
				send_func_blocking(send_buffer, ind);
			}
		} break;

		case COMM_BM_ERASE_FLASH_ALL: {
			int32_t ind = 0;
			send_buffer[ind++] = packet_id;
			buffer_append_int16(send_buffer, bm_erase_flash_all(), &ind);
			if (send_func_blocking) {
				send_func_blocking(send_buffer, ind);
			}
		} break;

		case COMM_BM_WRITE_FLASH_LZO:
		case COMM_BM_WRITE_FLASH: {
			if (packet_id == COMM_BM_WRITE_FLASH_LZO) {
				memcpy(send_buffer, data + 6, len - 6);
				int32_t ind = 4;
				lzo_uint decompressed_len = buffer_get_uint16(data, &ind);
				lzo1x_decompress_safe(send_buffer, len - 6, data + 4, &decompressed_len, NULL);
				len = decompressed_len + 4;
			}

			int32_t ind = 0;
			uint32_t addr = buffer_get_uint32(data, &ind);

			int res = bm_write_flash(addr, data + ind, len - ind);

			ind = 0;
			send_buffer[ind++] = packet_id;
			buffer_append_int16(send_buffer, res, &ind);
			if (send_func_blocking) {
				send_func_blocking(send_buffer, ind);
			}
		} break;

		case COMM_BM_REBOOT: {
			int32_t ind = 0;
			send_buffer[ind++] = packet_id;
			buffer_append_int16(send_buffer, bm_reboot(), &ind);
			if (send_func_blocking) {
				send_func_blocking(send_buffer, ind);
			}
		} break;

		case COMM_BM_DISCONNECT: {
			bm_disconnect();
			bm_leave_nrf_debug_mode();

			int32_t ind = 0;
			send_buffer[ind++] = packet_id;
			if (send_func_blocking) {
				send_func_blocking(send_buffer, ind);
			}
		} break;

		case COMM_BM_MAP_PINS_DEFAULT: {
			bm_default_swd_pins();
			int32_t ind = 0;
			send_buffer[ind++] = packet_id;
			buffer_append_int16(send_buffer, 1, &ind);
			if (send_func_blocking) {
				send_func_blocking(send_buffer, ind);
			}
		} break;

		case COMM_BM_MAP_PINS_NRF5X: {
			int32_t ind = 0;
			send_buffer[ind++] = packet_id;

#ifdef NRF5x_SWDIO_GPIO
			buffer_append_int16(send_buffer, 1, &ind);
			bm_change_swd_pins(NRF5x_SWDIO_GPIO, NRF5x_SWDIO_PIN,
					NRF5x_SWCLK_GPIO, NRF5x_SWCLK_PIN);
#else
			buffer_append_int16(send_buffer, 0, &ind);
#endif
			if (send_func_blocking) {
				send_func_blocking(send_buffer, ind);
			}
		} break;

		case COMM_BM_MEM_READ: {
			int32_t ind = 0;
			uint32_t addr = buffer_get_uint32(data, &ind);
			uint16_t read_len = buffer_get_uint16(data, &ind);

			if (read_len > sizeof(send_buffer) - 3) {
				read_len = sizeof(send_buffer) - 3;
			}

			int res = bm_mem_read(addr, send_buffer + 3, read_len);

			ind = 0;
			send_buffer[ind++] = packet_id;
			buffer_append_int16(send_buffer, res, &ind);
			if (send_func_blocking) {
				send_func_blocking(send_buffer, ind + read_len);
			}
		} break;
#endif

		default:
			break;
		}
	}
}<|MERGE_RESOLUTION|>--- conflicted
+++ resolved
@@ -829,25 +829,18 @@
 		buffer_append_float32_auto(data, mcconf->l_watt_min, &ind);
 		buffer_append_float32_auto(data, mcconf->l_watt_max, &ind);
 
-<<<<<<< HEAD
+		// Battery limits can be set optionally in a backwards-compatible way.
+		if (len >= (ind + 8)) {
+			mcconf->l_in_current_min = buffer_get_float32_auto(data, &ind);
+			mcconf->l_in_current_min = buffer_get_float32_auto(data, &ind);
+		}
+
 		mcconf->lo_current_min = mcconf->l_current_min * mcconf->l_current_min_scale;
 		mcconf->lo_current_max = mcconf->l_current_max * mcconf->l_current_max_scale;
 		mcconf->lo_current_motor_min_now = mcconf->lo_current_min;
 		mcconf->lo_current_motor_max_now = mcconf->lo_current_max;
-=======
-		// Battery limits can be set optionally in a backwards-compatible way.
-		if (len >= (ind + 8)) {
-			mcconf.l_in_current_min = buffer_get_float32_auto(data, &ind);
-			mcconf.l_in_current_min = buffer_get_float32_auto(data, &ind);
-		}
-
-		mcconf.lo_current_min = mcconf.l_current_min * mcconf.l_current_min_scale;
-		mcconf.lo_current_max = mcconf.l_current_max * mcconf.l_current_max_scale;
-		mcconf.lo_current_motor_min_now = mcconf.lo_current_min;
-		mcconf.lo_current_motor_max_now = mcconf.lo_current_max;
-		mcconf.lo_in_current_min = mcconf.l_in_current_min;
-		mcconf.lo_in_current_max = mcconf.l_in_current_max;
->>>>>>> 3129420e
+		mcconf->lo_in_current_min = mcconf->l_in_current_min;
+		mcconf->lo_in_current_max = mcconf->l_in_current_max;
 
 		commands_apply_mcconf_hw_limits(mcconf);
 
